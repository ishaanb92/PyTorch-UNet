--- conflicted
+++ resolved
@@ -49,22 +49,15 @@
         if self.use_bn is True:
             x = self.bn_op_1(x)
         x = F.leaky_relu(x)
-<<<<<<< HEAD
-=======
         if self.dropout is True:
             x = F.dropout2d(x, p=self.dropout_rate)
->>>>>>> 65903a26
 
         x = self.conv2(x)
         if self.use_bn is True:
             x = self.bn_op_2(x)
         x = F.leaky_relu(x)
-<<<<<<< HEAD
-=======
         if self.dropout is True:
             x = F.dropout2d(x, p=self.dropout_rate)
->>>>>>> 65903a26
-
         return x
 
 
@@ -168,22 +161,16 @@
         if self.use_bn is True:
             x = self.bn_op_1(x)
         x = F.leaky_relu(x)
-<<<<<<< HEAD
-=======
         if self.dropout is True:
             x = F.dropout3d(x, p=0.3)
->>>>>>> 65903a26
 
         x = self.conv2(x)
         if self.use_bn is True:
             x = self.bn_op_2(x)
         x = F.leaky_relu(x)
-<<<<<<< HEAD
-=======
 
         if self.dropout is True:
             x = F.dropout3d(x, p=0.3)
->>>>>>> 65903a26
 
         return x
 
@@ -248,16 +235,12 @@
 
                                             nn.LeakyReLU(),
 
-<<<<<<< HEAD
-                                        nn.LeakyReLU(),
-=======
                                             nn.Dropout3d(p=0.3))
         else:
             self.down_sample = nn.Sequential(nn.Conv3d(in_channels=self.in_channels+self.concat_layer_depth,
                                                        out_channels=self.filter_num,
                                                        kernel_size=3,
                                                        padding=1),
->>>>>>> 65903a26
 
                                             nn.InstanceNorm3d(num_features=self.filter_num),
 
@@ -270,11 +253,7 @@
 
                                             nn.InstanceNorm3d(num_features=self.filter_num),
 
-<<<<<<< HEAD
-                                        nn.LeakyReLU())
-=======
                                             nn.LeakyReLU())
->>>>>>> 65903a26
 
     def forward(self, x, skip_layer):
 
