"""
A PyTorch Implementation of a U-Net.

Supports 2D (https://arxiv.org/abs/1505.04597) and 3D(https://arxiv.org/abs/1606.06650) variants

Author: Ishaan Bhat
Email: ishaan@isi.uu.nl

"""
from .blocks import *
from math import pow


class UNet(nn.Module):
    """
     PyTorch class definition for the U-Net architecture for image segmentation

     Parameters:
         n_channels (int) : Number of image channels
         base_filter_num (int) : Number of filters for the first convolution (doubled for every subsequent block)
         num_blocks (int) : Number of encoder/decoder blocks
         num_classes(int) : Number of classes that need to be segmented
         mode (str): 2D or 3D
<<<<<<< HEAD
         use_bn (bool): Flag to activate BatchNorm after convolution op
         use_pooling (bool): Set to 'True' to use MaxPool as downnsampling op.
                             If 'False', strided convolution would be used to downsample feature maps (http://arxiv.org/abs/1908.02182)
=======
         dropout (bool) : Whether dropout should be added to central encoder and decoder blocks (eg: BayesianSegNet)
         dropout_rate (float) : Dropout probability
>>>>>>> 65903a26

     Returns:
         out (torch.Tensor) : Prediction of the segmentation map

     """
<<<<<<< HEAD
    def __init__(self, n_channels=1, base_filter_num=64, num_blocks=4, num_classes=5, use_bn=True, mode='2D', use_pooling=True):
=======
    def __init__(self, n_channels=1, base_filter_num=64, num_blocks=4, num_classes=5, use_bn=True, mode='2D', dropout=False, dropout_rate=0.3):
>>>>>>> 65903a26

        super(UNet, self).__init__()
        self.use_bn = use_bn
        self.contracting_path = nn.ModuleList()
        self.expanding_path = nn.ModuleList()
        self.downsampling_ops = nn.ModuleList()

        self.num_blocks = num_blocks
        self.n_channels = int(n_channels)
        self.n_classes = int(num_classes)
        self.base_filter_num = int(base_filter_num)
        self.enc_layer_depths = []  # Keep track of the output depths of each encoder block
        self.mode = mode
<<<<<<< HEAD
        self.use_pooling = use_pooling
=======
        self.dropout = dropout
        self.dropout_rate = dropout_rate
>>>>>>> 65903a26

        if mode == '2D':
            self.encoder = EncoderBlock
            self.decoder = DecoderBlock
            self.pool = nn.MaxPool2d

        elif mode == '3D':
            self.encoder = EncoderBlock3D
            self.decoder = DecoderBlock3D
            self.pool = nn.MaxPool3d
        else:
            print('{} mode is invalid'.format(mode))

        for block_id in range(num_blocks):
            enc_block_filter_num = int(pow(2, block_id)*self.base_filter_num)  # Output depth of current encoder stage of the 2-D variant
            if block_id == 0:
                enc_in_channels = self.n_channels
            else:
                if self.mode == '2D':
                    enc_in_channels = enc_block_filter_num//2
                else:
                    enc_in_channels = enc_block_filter_num  # In the 3D UNet arch, the encoder features double in the 2nd convolution op


<<<<<<< HEAD
            self.contracting_path.append(self.encoder(in_channels=enc_in_channels,
                                                      filter_num=enc_block_filter_num,
                                                      use_bn=self.use_bn))
            if self.mode == '2D':
                self.enc_layer_depths.append(enc_block_filter_num)
                self.downsampling_ops.append(nn.Sequential(nn.Conv2d(in_channels=self.enc_layer_depths[-1],
                                                                     out_channels=self.enc_layer_depths[-1],
                                                                     kernel_size=3,
                                                                     stride=2,
                                                                     padding=1),
                                                            nn.BatchNorm2d(num_features=self.filter_num),
                                                            nn.LeakyReLU()))
            else:
                self.enc_layer_depths.append(enc_block_filter_num*2) # Specific to 3D U-Net architecture (due to doubling of #feature_maps inside the 3-D Encoder)
                self.downsampling_ops.append(nn.Sequential(nn.Conv3d(in_channels=self.enc_layer_depths[-1],
                                                                     out_channels=self.enc_layer_depths[-1],
                                                                     kernel_size=3,
                                                                     stride=2,
                                                                     padding=1),
                                                            nn.BatchNorm3d(num_features=self.enc_layer_depths[-1]),
                                                            nn.LeakyReLU()))

=======
            # Dropout only applied to central encoder blocks -- See BayesianSegNet by Kendall et al.
            if self.dropout is True and block_id >= num_blocks/2:
                self.contracting_path.append(self.encoder(in_channels=enc_in_channels,
                                                          filter_num=enc_block_filter_num,
                                                          use_bn=self.use_bn,
                                                          dropout=True,
                                                          dropout_rate=self.dropout_rate))
            else:
                self.contracting_path.append(self.encoder(in_channels=enc_in_channels,
                                                          filter_num=enc_block_filter_num,
                                                          use_bn=self.use_bn,
                                                          dropout=False))
>>>>>>> 65903a26

        # Bottleneck layer
        if self.mode == '2D':
            bottle_neck_filter_num = self.enc_layer_depths[-1]*2
            bottle_neck_in_channels = self.enc_layer_depths[-1]
            self.bottle_neck_layer = self.encoder(filter_num=bottle_neck_filter_num,
                                                  in_channels=bottle_neck_in_channels,
                                                  use_bn=self.use_bn)
        else:  # Modified for the 3D UNet architecture
            bottle_neck_in_channels = self.enc_layer_depths[-1]
            bottle_neck_filter_num = self.enc_layer_depths[-1]*2
            self.bottle_neck_layer =  nn.Sequential(nn.Conv3d(in_channels=bottle_neck_in_channels,
                                                              out_channels=bottle_neck_in_channels,
                                                              kernel_size=3,
                                                              padding=1),

                                                    nn.BatchNorm3d(num_features=bottle_neck_in_channels),

                                                    nn.LeakyReLU(),

                                                    nn.Conv3d(in_channels=bottle_neck_in_channels,
                                                              out_channels=bottle_neck_filter_num,
                                                              kernel_size=3,
                                                              padding=1),

                                                    nn.BatchNorm3d(num_features=bottle_neck_filter_num),

                                                    nn.LeakyReLU())

        # Decoder Path
        for block_id in range(num_blocks):
            dec_in_channels = int(bottle_neck_filter_num//pow(2, block_id))
            if self.dropout is True and block_id <= num_blocks/2:
                self.expanding_path.append(self.decoder(in_channels=dec_in_channels,
                                                        filter_num=self.enc_layer_depths[-1-block_id],
                                                        concat_layer_depth=self.enc_layer_depths[-1-block_id],
                                                        interpolate=False,
                                                        use_bn=self.use_bn,
                                                        dropout=True,
                                                        dropout_rate=self.dropout_rate))
            else:
                self.expanding_path.append(self.decoder(in_channels=dec_in_channels,
                                                        filter_num=self.enc_layer_depths[-1-block_id],
                                                        concat_layer_depth=self.enc_layer_depths[-1-block_id],
                                                        interpolate=False,
                                                        use_bn=self.use_bn,
                                                        dropout=False))

        # Output Layer
        if mode == '2D':
            self.output = nn.Conv2d(in_channels=int(self.enc_layer_depths[0]),
                                    out_channels=self.n_classes,
                                    kernel_size=1)
        else:
            self.output = nn.Conv3d(in_channels=int(self.enc_layer_depths[0]),
                                    out_channels=self.n_classes,
                                    kernel_size=1)

    def forward(self, x):

        if self.mode == '2D':
            h, w = x.shape[-2:]
        else:
            d, h, w = x.shape[-3:]

        # Encoder
        enc_outputs = []
        for stage, enc_op in enumerate(self.contracting_path):
            x = enc_op(x)
            enc_outputs.append(x)

            if self.use_pooling is True:
                x = self.pool(kernel_size=2)(x)
            else:
                x = self.downsampling_ops[stage](x)

        # Bottle-neck layer
        x = self.bottle_neck_layer(x)

        # Decoder
        for block_id, dec_op in enumerate(self.expanding_path):
            x = dec_op(x, enc_outputs[-1-block_id])

        # Output
        x = self.output(x)

        return x





<|MERGE_RESOLUTION|>--- conflicted
+++ resolved
@@ -21,24 +21,16 @@
          num_blocks (int) : Number of encoder/decoder blocks
          num_classes(int) : Number of classes that need to be segmented
          mode (str): 2D or 3D
-<<<<<<< HEAD
          use_bn (bool): Flag to activate BatchNorm after convolution op
          use_pooling (bool): Set to 'True' to use MaxPool as downnsampling op.
                              If 'False', strided convolution would be used to downsample feature maps (http://arxiv.org/abs/1908.02182)
-=======
          dropout (bool) : Whether dropout should be added to central encoder and decoder blocks (eg: BayesianSegNet)
          dropout_rate (float) : Dropout probability
->>>>>>> 65903a26
-
      Returns:
          out (torch.Tensor) : Prediction of the segmentation map
 
      """
-<<<<<<< HEAD
-    def __init__(self, n_channels=1, base_filter_num=64, num_blocks=4, num_classes=5, use_bn=True, mode='2D', use_pooling=True):
-=======
-    def __init__(self, n_channels=1, base_filter_num=64, num_blocks=4, num_classes=5, use_bn=True, mode='2D', dropout=False, dropout_rate=0.3):
->>>>>>> 65903a26
+    def __init__(self, n_channels=1, base_filter_num=64, num_blocks=4, num_classes=5, use_bn=True, mode='2D', dropout=False, dropout_rate=0.3, use_pooling=True):
 
         super(UNet, self).__init__()
         self.use_bn = use_bn
@@ -52,12 +44,9 @@
         self.base_filter_num = int(base_filter_num)
         self.enc_layer_depths = []  # Keep track of the output depths of each encoder block
         self.mode = mode
-<<<<<<< HEAD
         self.use_pooling = use_pooling
-=======
         self.dropout = dropout
         self.dropout_rate = dropout_rate
->>>>>>> 65903a26
 
         if mode == '2D':
             self.encoder = EncoderBlock
@@ -82,30 +71,6 @@
                     enc_in_channels = enc_block_filter_num  # In the 3D UNet arch, the encoder features double in the 2nd convolution op
 
 
-<<<<<<< HEAD
-            self.contracting_path.append(self.encoder(in_channels=enc_in_channels,
-                                                      filter_num=enc_block_filter_num,
-                                                      use_bn=self.use_bn))
-            if self.mode == '2D':
-                self.enc_layer_depths.append(enc_block_filter_num)
-                self.downsampling_ops.append(nn.Sequential(nn.Conv2d(in_channels=self.enc_layer_depths[-1],
-                                                                     out_channels=self.enc_layer_depths[-1],
-                                                                     kernel_size=3,
-                                                                     stride=2,
-                                                                     padding=1),
-                                                            nn.BatchNorm2d(num_features=self.filter_num),
-                                                            nn.LeakyReLU()))
-            else:
-                self.enc_layer_depths.append(enc_block_filter_num*2) # Specific to 3D U-Net architecture (due to doubling of #feature_maps inside the 3-D Encoder)
-                self.downsampling_ops.append(nn.Sequential(nn.Conv3d(in_channels=self.enc_layer_depths[-1],
-                                                                     out_channels=self.enc_layer_depths[-1],
-                                                                     kernel_size=3,
-                                                                     stride=2,
-                                                                     padding=1),
-                                                            nn.BatchNorm3d(num_features=self.enc_layer_depths[-1]),
-                                                            nn.LeakyReLU()))
-
-=======
             # Dropout only applied to central encoder blocks -- See BayesianSegNet by Kendall et al.
             if self.dropout is True and block_id >= num_blocks/2:
                 self.contracting_path.append(self.encoder(in_channels=enc_in_channels,
@@ -118,7 +83,26 @@
                                                           filter_num=enc_block_filter_num,
                                                           use_bn=self.use_bn,
                                                           dropout=False))
->>>>>>> 65903a26
+            if self.mode == '2D':
+                self.enc_layer_depths.append(enc_block_filter_num)
+                if self.pooling is False:
+                    self.downsampling_ops.append(nn.Sequential(nn.Conv2d(in_channels=self.enc_layer_depths[-1],
+                                                                         out_channels=self.enc_layer_depths[-1],
+                                                                         kernel_size=3,
+                                                                         stride=2,
+                                                                         padding=1),
+                                                                nn.BatchNorm2d(num_features=self.filter_num),
+                                                                nn.LeakyReLU()))
+            else:
+                self.enc_layer_depths.append(enc_block_filter_num*2) # Specific to 3D U-Net architecture (due to doubling of #feature_maps inside the 3-D Encoder)
+                if self.pooling is False:
+                    self.downsampling_ops.append(nn.Sequential(nn.Conv3d(in_channels=self.enc_layer_depths[-1],
+                                                                         out_channels=self.enc_layer_depths[-1],
+                                                                         kernel_size=3,
+                                                                         stride=2,
+                                                                         padding=1),
+                                                                nn.BatchNorm3d(num_features=self.enc_layer_depths[-1]),
+                                                                nn.LeakyReLU()))
 
         # Bottleneck layer
         if self.mode == '2D':
